#!groovy​

// All the types of build we'll ideally run if suitable nodes exist
def desiredBuilds = [
    ["cuda10", "linux", "x86_64", "python27"] as Set,
    ["cuda9", "linux", "x86_64", "python27"] as Set,
    ["cuda8", "linux", "x86_64", "python27"] as Set,
    ["cpu_only", "linux", "x86_64", "python27"] as Set,
<<<<<<< HEAD
    ["cuda9", "linux", "x86", "python27"] as Set,
    ["cuda8", "linux", "x86", "python27"] as Set,
    ["cpu_only", "linux", "x86", "python27"] as Set,
=======
>>>>>>> 62d2cf35
    ["cuda10", "mac", "python27"] as Set,
    ["cuda9", "mac", "python27"] as Set,
    ["cuda8", "mac", "python27"] as Set,
    ["cpu_only", "mac", "python27"] as Set,
    ["cuda10", "linux", "x86_64", "python3"] as Set,
    ["cuda9", "linux", "x86_64", "python3"] as Set,
    ["cuda8", "linux", "x86_64", "python3"] as Set,
    ["cpu_only", "linux", "x86_64", "python3"] as Set,
<<<<<<< HEAD
    ["cuda9", "linux", "x86", "python3"] as Set,
    ["cuda8", "linux", "x86", "python3"] as Set,
    ["cpu_only", "linux", "x86", "python3"] as Set,
=======
>>>>>>> 62d2cf35
    ["cuda10", "mac", "python3"] as Set,
    ["cuda9", "mac", "python3"] as Set,
    ["cuda8", "mac", "python3"] as Set,
    ["cpu_only", "mac", "python3"] as Set] 

//--------------------------------------------------------------------------
// Helper functions
//--------------------------------------------------------------------------
// Wrapper around setting of GitHUb commit status curtesy of https://groups.google.com/forum/#!topic/jenkinsci-issues/p-UFjxKkXRI
// **NOTE** since that forum post, stage now takes a Closure as the last argument hence slight modification 
void buildStep(String message, Closure closure) {
    stage(message)
    {
        try {
            setBuildStatus(message, "PENDING");
            closure();
        } catch (Exception e) {
            setBuildStatus(message, "FAILURE");
        }
    }
}

void setBuildStatus(String message, String state) {
    // **NOTE** ManuallyEnteredCommitContextSource set to match the value used by bits of Jenkins outside pipeline control
    step([
        $class: "GitHubCommitStatusSetter",
        reposSource: [$class: "ManuallyEnteredRepositorySource", url: "https://github.com/genn-team/genn/"],
        contextSource: [$class: "ManuallyEnteredCommitContextSource", context: "continuous-integration/jenkins/branch"],
        errorHandlers: [[$class: "ChangingBuildStatusErrorHandler", result: "UNSTABLE"]],
        statusResultSource: [ $class: "ConditionalStatusResultSource", results: [[$class: "AnyBuildResult", message: message, state: state]] ]
    ]);
}

//--------------------------------------------------------------------------
// Entry point
//--------------------------------------------------------------------------
// Build dictionary of available nodes and their labels
def availableNodes = [:]
for(node in jenkins.model.Jenkins.instance.nodes) {
    if(node.getComputer().isOnline() && node.getComputer().countIdle() > 0) {
        availableNodes[node.name] = node.getLabelString().split() as Set
    }
}

// Add master if it has any idle executors
if(jenkins.model.Jenkins.instance.toComputer().countIdle() > 0) {
    availableNodes["master"] = jenkins.model.Jenkins.instance.getLabelString().split() as Set
}

// Loop through the desired builds
def builderNodes = []
for(b in desiredBuilds) {
    // Loop through all available nodes
    for(n in availableNodes) {
        // If, after subtracting this node's labels, all build properties are satisfied
        if((b - n.value).size() == 0) {
            // Add node's name to list of builders and remove it from dictionary of available nodes
            // **YUCK** for some reason tuples aren't serializable so need to add an arraylist
            builderNodes.add([n.key, n.value])
            availableNodes.remove(n.key)
            break
        }
    }
}

//--------------------------------------------------------------------------
// Parallel build step
//--------------------------------------------------------------------------
// **YUCK** need to do a C style loop here - probably due to JENKINS-27421 
def builders = [:]
for(b = 0; b < builderNodes.size(); b++) {
    // **YUCK** meed to bind the label variable before the closure - can't do 'for (label in labels)'
    def nodeName = builderNodes.get(b).get(0)
    def nodeLabel = builderNodes.get(b).get(1)
   
    // Create a map to pass in to the 'parallel' step so we can fire all the builds at once
    builders[nodeName] = {
        node(nodeName) {
            def installationStageName =  "Installation (" + env.NODE_NAME + ")";
            stage(installationStageName) {
                echo "Checking out GeNN";

                // Deleting existing checked out version of pynn_genn
                sh "rm -rf pynn_genn";

                dir("pynn_genn") {
                    // Checkout pynn_genn here
                    // **NOTE** because we're using multi-branch project URL is substituted here
                    checkout scm
                }

                // **NOTE** only try and set build status AFTER checkout
                try {
                    setBuildStatus(installationStageName, "PENDING");

                    // If GeNN exists
                    if(fileExists("genn")) {
                        echo "Updating GeNN";

                        // Pull from repository
                        dir("genn") {
                            sh """
                            git fetch --all
                            git reset --hard origin/master
                            """;
                        }
                    }
                    else {
                        echo "Cloning GeNN";
                        sh "git clone --branch master https://github.com/genn-team/genn.git";
                    }

                    // Remove existing virtualenv
                    sh "rm -rf virtualenv";

                    sh "pip install virtualenv";
                    // Create new one
                    echo "Creating virtualenv";
                    sh "virtualenv virtualenv";

                } catch (Exception e) {
                    setBuildStatus(installationStageName, "FAILURE");
                }
            }

            buildStep("Installing Python modules(" + env.NODE_NAME + ")") {
                // Activate virtualenv and intall packages
                // **TODO** we shouldn't manually install most of these - they SHOULD get installed when we install pynn_genn
                sh """
                . virtualenv/bin/activate
                pip install nose nose_testconfig coverage codecov "numpy>1.6, < 1.15" scipy
                """;
            }

            buildStep("Building PyGeNN (" + env.NODE_NAME + ")") {
                dir("genn") {
                    // Build dynamic LibGeNN
                    // **TODO** only do this stage if anything's changed in GeNN
                    echo "Building LibGeNN";
                    def uniqueLibGeNNBuildMsg = "libgenn_build_" + env.NODE_NAME;

                    // Remove existing logs
                    sh """
                    rm -f ${uniqueLibGeNNBuildMsg}
                    """;

                    // **YUCK** if dev_toolset is in node label - source in newer dev_toolset (CentOS)
                    makeCommand = "";
                    if("dev_toolset" in nodeLabel) {
                        makeCommand += ". /opt/rh/devtoolset-6/enable\n"
                    }

                    // Assemble make incantation
                    makeCommand = "make DYNAMIC=1 LIBRARY_DIRECTORY=" + pwd() + "/pygenn/genn_wrapper/ 1>> \"" + uniqueLibGeNNBuildMsg + "\" 2>> \"" + uniqueLibGeNNBuildMsg + "\""

                    // Make
                    def makeStatusCode = sh script:makeCommand, returnStatus:true
                    if(makeStatusCode != 0) {
                        setBuildStatus("Building PyGeNN (" + env.NODE_NAME + ")", "FAILURE");
                    }

                    // Archive build message
                    archive uniqueLibGeNNBuildMsg

                    def uniquePluginBuildMsg = "pygenn_plugin_build_" + env.NODE_NAME;

                    // Activate virtualenv, remove existing logs, clean, build module and archive output
                    // **HACK** installing twice as a temporary solution to https://stackoverflow.com/questions/12491328/python-distutils-not-include-the-swig-generated-module
                    echo "Building Python module";
                    script = """
                    . ../virtualenv/bin/activate
                    python setup.py clean --all
                    rm -f ${uniquePluginBuildMsg}
                    python setup.py install 1>> "${uniquePluginBuildMsg}" 2>> "${uniquePluginBuildMsg}"
                    python setup.py install 1>> "${uniquePluginBuildMsg}" 2>> "${uniquePluginBuildMsg}"
                    """
                    def installStatusCode = sh script:script, returnStatus:true
                    if(installStatusCode != 0) {
                        setBuildStatus("Building PyGeNN (" + env.NODE_NAME + ")", "FAILURE");
                    }

                    archive uniquePluginBuildMsg;
                }
            }

            buildStep("Installing PyNN GeNN (" + env.NODE_NAME + ")") {
                dir("pynn_genn") {
                    // Activate virtualenv and install PyNN GeNN
                    sh """
                    . ../virtualenv/bin/activate
                    python setup.py install
                    """;
                }
            }

            buildStep("Running tests (" + env.NODE_NAME + ")") {
                dir("pynn_genn/test/system") {
                    // Generate unique name for message
                    def uniqueTestOutputMsg = "test_output_" + env.NODE_NAME;

                    // Remove existing logs
                    sh """
                    rm -f ${uniqueTestOutputMsg}
                    """;

                    // Activate virtualenv, remove log and run tests (keeping return status)
                    def testCommand = """
                    . ../../../virtualenv/bin/activate
                    rm -f .coverage
                    nosetests -s --with-xunit --with-coverage --cover-package=pygenn --cover-package=pynn_genn test_genn.py 1>> "${uniqueTestOutputMsg}" 2>> "${uniqueTestOutputMsg}"
                    """
                    def testStatusCode = sh script:testCommand, returnStatus:true
                    if(testStatusCode != 0) {
                        setBuildStatus("Running tests (" + env.NODE_NAME + ")", "UNSTABLE");
                    }

                    // Activate virtualenv and  convert coverage to XML
                    def coverageCommand = """
                    . ../../../virtualenv/bin/activate
                    coverage xml
                    """
                    def coverageStatusCode = sh script:coverageCommand, returnStatus:true
                    if(coverageStatusCode != 0) {
                        setBuildStatus("Running tests (" + env.NODE_NAME + ")", "UNSTABLE");
                    }

                    archive uniqueTestOutputMsg;
                }

                // Switch to PyNN GeNN repository root so codecov uploader works correctly
                dir("pynn_genn") {
                    // Activate virtualenv and upload coverage
                    sh """
                    . ../virtualenv/bin/activate
                    codecov --token 1460b8f4-e4af-4acd-877e-353c9449111c --file test/system/coverage.xml
                    """
                }
            }

            buildStep("Gathering test results (" + env.NODE_NAME + ")") {
                // Process JUnit test output
                junit "pynn_genn/test/**/nosetests.xml";
            }
        }
    }
}

// Run builds in parallel
parallel builders<|MERGE_RESOLUTION|>--- conflicted
+++ resolved
@@ -6,12 +6,6 @@
     ["cuda9", "linux", "x86_64", "python27"] as Set,
     ["cuda8", "linux", "x86_64", "python27"] as Set,
     ["cpu_only", "linux", "x86_64", "python27"] as Set,
-<<<<<<< HEAD
-    ["cuda9", "linux", "x86", "python27"] as Set,
-    ["cuda8", "linux", "x86", "python27"] as Set,
-    ["cpu_only", "linux", "x86", "python27"] as Set,
-=======
->>>>>>> 62d2cf35
     ["cuda10", "mac", "python27"] as Set,
     ["cuda9", "mac", "python27"] as Set,
     ["cuda8", "mac", "python27"] as Set,
@@ -20,12 +14,6 @@
     ["cuda9", "linux", "x86_64", "python3"] as Set,
     ["cuda8", "linux", "x86_64", "python3"] as Set,
     ["cpu_only", "linux", "x86_64", "python3"] as Set,
-<<<<<<< HEAD
-    ["cuda9", "linux", "x86", "python3"] as Set,
-    ["cuda8", "linux", "x86", "python3"] as Set,
-    ["cpu_only", "linux", "x86", "python3"] as Set,
-=======
->>>>>>> 62d2cf35
     ["cuda10", "mac", "python3"] as Set,
     ["cuda9", "mac", "python3"] as Set,
     ["cuda8", "mac", "python3"] as Set,
